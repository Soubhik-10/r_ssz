<<<<<<< HEAD
mod bitvector;
pub use bitvector::*;
=======
//!
extern crate alloc;
pub mod vectors;
>>>>>>> 35abcc31
<|MERGE_RESOLUTION|>--- conflicted
+++ resolved
@@ -1,8 +1,6 @@
-<<<<<<< HEAD
+
 mod bitvector;
 pub use bitvector::*;
-=======
-//!
+
 extern crate alloc;
 pub mod vectors;
->>>>>>> 35abcc31
